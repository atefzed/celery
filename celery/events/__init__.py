--- conflicted
+++ resolved
@@ -16,16 +16,6 @@
 
 event_exchange = Exchange("celeryev", type="topic")
 
-<<<<<<< HEAD
-
-
-def create_event(type, fields):
-    return dict(fields,
-                type=type,
-                timestamp=fields.get("timestamp") or time.time())
-
-=======
->>>>>>> 2e210702
 
 def Event(type, _fields=None, **fields):
     """Create an event.
@@ -63,14 +53,9 @@
 
     """
 
-<<<<<<< HEAD
-    def __init__(self, connection, hostname=None, enabled=True,
-            domains=None, app=None):
-=======
     def __init__(self, connection=None, hostname=None, enabled=True,
             channel=None, buffer_while_offline=True, app=None,
-            serializer=None):
->>>>>>> 2e210702
+            serializer=None, domains=None):
         self.app = app_or_default(app)
         self.connection = connection
         self.channel = channel
@@ -79,11 +64,8 @@
         self.mutex = threading.Lock()
         self.publisher = None
         self._outbound_buffer = deque()
-<<<<<<< HEAD
         self.domains = set(domains)
-=======
         self.serializer = serializer or self.app.conf.CELERY_EVENT_SERIALIZER
->>>>>>> 2e210702
 
         self.enabled = enabled
         if self.enabled:
@@ -113,40 +95,24 @@
         :keyword \*\*fields: Event arguments.
 
         """
-<<<<<<< HEAD
-        if not self.enabled:
-            return
-
-        domain, subtype = type.split("-", 1)
-        if self.domains is not None and domain not in self.domains:
-            return
-
-        self._lock.acquire()
-        event = Event(type,
-                      hostname=self.hostname,
-                      clock=self.app.clock.forward(),
-                      **fields)
-        routing_key = "%s.%s" % (domain, subtype)
-        try:
-            try:
-                self.publisher.publish(event, routing_key=routing_key)
-            except Exception, exc:
-                self._outbound_buffer.append((event, exc))
-        finally:
-            self._lock.release()
-=======
         if self.enabled:
+
+            domain, subtype = type.split("-", 1)
+            if self.domains is not None and domain not in self.domains:
+                return
+
             with self.mutex:
-                event = Event(type, hostname=self.hostname,
-                                    clock=self.app.clock.forward(), **fields)
+                fields.setdefault("hostname", self.hostname)
+                if "clock" not in fields:
+                    fields["clock"] = self.app.clock.forward()
+                event = Event(type, **fields)
+                routing_key = "%s.%s" % (domain, subtype)
                 try:
-                    self.publisher.publish(event,
-                                           routing_key=type.replace("-", "."))
+                    self.publisher.publish(event, routing_key=routing_key)
                 except Exception, exc:
                     if not self.buffer_while_offline:
                         raise
                     self._outbound_buffer.append((type, fields, exc))
->>>>>>> 2e210702
 
     def flush(self):
         while self._outbound_buffer:
@@ -181,12 +147,8 @@
     """
     handlers = {}
 
-<<<<<<< HEAD
-    def __init__(self, connection, handlers=None, routing_key="#", app=None):
-=======
     def __init__(self, connection, handlers=None, routing_key="#",
             node_id=None, app=None):
->>>>>>> 2e210702
         self.app = app_or_default(app)
         self.connection = connection
         if handlers is not None:
@@ -238,31 +200,6 @@
         stop unless forced via :exc:`KeyboardInterrupt` or :exc:`SystemExit`.
 
         """
-<<<<<<< HEAD
-        consumer = self.consumer()
-        consumer.consume()
-        try:
-            for iteration in count(0):
-                if limit and iteration > limit:
-                    break
-                try:
-                    self.connection.drain_events(timeout=timeout)
-                except socket.timeout:
-                    if timeout:
-                        raise
-                except socket.error:
-                    pass
-        finally:
-            consumer.cancel()
-            consumer.channel.close()
-
-    def _receive(self, message_data, message):
-        type = message_data.pop("type").lower()
-        clock = message_data.get("clock")
-        if clock:
-            self.app.clock.adjust(clock)
-        self.process(type, create_event(type, message_data))
-=======
         list(self.itercapture(limit=limit, timeout=timeout, wakeup=wakeup))
 
     def wakeup_workers(self, channel=None):
@@ -321,5 +258,4 @@
         with self.app.amqp.publisher_pool.acquire(block=True) as pub:
             with self.Dispatcher(pub.connection, hostname, enabled,
                                  pub.channel, buffer_while_offline) as d:
-                yield d
->>>>>>> 2e210702
+                yield d