--- conflicted
+++ resolved
@@ -98,14 +98,9 @@
         self.serializer = serializer or self.app.conf.CELERY_EVENT_SERIALIZER
         self.on_enabled = set()
         self.on_disabled = set()
-<<<<<<< HEAD
         self.groups = set(groups or [])
-=======
         self.tzoffset = [-time.timezone, -time.altzone]
         self.clock = self.app.clock
-
-        self.enabled = enabled
->>>>>>> d99d2b50
         if not connection and channel:
             self.connection = channel.connection.client
         self.enabled = enabled
@@ -156,13 +151,8 @@
 
             with self.mutex:
                 event = Event(type, hostname=self.hostname,
-<<<<<<< HEAD
-                                    clock=self.app.clock.forward(),
+                                    clock=self.clock.forward(),
                                     utcoffset=utcoffset(), **fields)
-=======
-                                    clock=self.clock.forward(),
-                                    tzoffset=self.tzoffset, **fields)
->>>>>>> d99d2b50
                 try:
                     self.publisher.publish(event,
                                            routing_key=type.replace('-', '.'),
@@ -214,11 +204,7 @@
                            routing_key=self.routing_key,
                            auto_delete=True,
                            durable=False)
-<<<<<<< HEAD
         self.adjust_clock = self.app.clock.adjust
-=======
-        self.clock = self.app.clock
->>>>>>> d99d2b50
 
     def get_exchange(self):
         return get_exchange(self.connection)
@@ -257,10 +243,7 @@
 
     def event_from_message(self, body, localize=True):
         type = body.get('type', '').lower()
-        clock = body.get('clock')
-        if clock:
-<<<<<<< HEAD
-            self.adjust_clock(body.get('clock') or 0)
+        self.adjust_clock(body.get('clock') or 0)
         if localize:
             try:
                 offset, timestamp = _TZGETTER(body)
@@ -274,10 +257,6 @@
 
     def _receive(self, body, message):
         self.process(*self.event_from_message(body))
-=======
-            self.clock.adjust(clock)
-        self.process(type, Event(type, body))
->>>>>>> d99d2b50
 
 
 class Events(object):
