--- conflicted
+++ resolved
@@ -41,69 +41,6 @@
         return '%s.%s' % (obj.__module__, obj.__name__)
 
 
-<<<<<<< HEAD
-def symbol_by_name(name, aliases={}, imp=None, package=None,
-        sep='.', default=None, **kwargs):
-    """Get symbol by qualified name.
-
-    The name should be the full dot-separated path to the class::
-
-        modulename.ClassName
-
-    Example::
-
-        celery.concurrency.processes.TaskPool
-                                    ^- class name
-
-    or using ':' to separate module and symbol::
-
-        celery.concurrency.processes:TaskPool
-
-    If `aliases` is provided, a dict containing short name/long name
-    mappings, the name is looked up in the aliases first.
-
-    Examples:
-
-        >>> symbol_by_name('celery.concurrency.processes.TaskPool')
-        <class 'celery.concurrency.processes.TaskPool'>
-
-        >>> symbol_by_name('default', {
-        ...     'default': 'celery.concurrency.processes.TaskPool'})
-        <class 'celery.concurrency.processes.TaskPool'>
-
-        # Does not try to look up non-string names.
-        >>> from celery.concurrency.processes import TaskPool
-        >>> symbol_by_name(TaskPool) is TaskPool
-        True
-
-    """
-    if imp is None:
-        imp = importlib.import_module
-
-    if not isinstance(name, basestring):
-        return name                                 # already a class
-
-    name = aliases.get(name) or name
-    sep = ':' if ':' in name else sep
-    module_name, _, cls_name = name.rpartition(sep)
-    if not module_name:
-        cls_name, module_name = None, package if package else cls_name
-    try:
-        try:
-            module = imp(module_name, package=package, **kwargs)
-        except ValueError as exc:
-            raise ValueError, ValueError(
-                    "Couldn't import {0!r}: {1}".format(
-                        name, exc)), sys.exc_info()[2]
-        return getattr(module, cls_name) if cls_name else module
-    except (ImportError, AttributeError):
-        if default is None:
-            raise
-    return default
-
-
-=======
->>>>>>> 603d0b74
 def instantiate(name, *args, **kwargs):
     """Instantiate class by name.
 
