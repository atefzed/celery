--- conflicted
+++ resolved
@@ -352,11 +352,6 @@
                 self._store.clear()   # remove schedule at 3.0.9 upgrade
 
         tz = self.app.conf.CELERY_TIMEZONE
-<<<<<<< HEAD
-        current_tz = self._store.get('tz')
-        if current_tz is not None and current_tz != tz:
-            self._store.clear()   # Timezone changed, reset db!
-=======
         stored_tz = self._store.get('tz')
         if stored_tz is not None and stored_tz != tz:
             warning('Reset: Timezone changed from %r to %r', stored_tz, tz)
@@ -368,7 +363,6 @@
             warning('Reset: UTC changed from %s to %s',
                     choices[stored_utc], choices[utc])
             self._store.clear()   # UTC setting changed, reset db!
->>>>>>> d23a4fe7
         entries = self._store.setdefault('entries', {})
         self.merge_inplace(self.app.conf.CELERYBEAT_SCHEDULE)
         self.install_default_entries(self.schedule)
