"""

Sending and Receiving Messages

"""
from carrot.connection import DjangoBrokerConnection
from carrot.messaging import Publisher, Consumer, ConsumerSet

from celery import conf
from celery import signals
from celery.utils import gen_unique_id
from celery.utils import mitemgetter

MSG_OPTIONS = ("mandatory", "priority",
               "immediate", "routing_key",
               "serializer")

get_msg_options = mitemgetter(*MSG_OPTIONS)

extract_msg_options = lambda d: dict(zip(MSG_OPTIONS, get_msg_options(d)))


class TaskPublisher(Publisher):
    """The AMQP Task Publisher class."""
    exchange = conf.AMQP_EXCHANGE
    exchange_type = conf.AMQP_EXCHANGE_TYPE
    routing_key = conf.AMQP_PUBLISHER_ROUTING_KEY
    serializer = conf.TASK_SERIALIZER

    def delay_task(self, task_name, task_args, task_kwargs, **kwargs):
        """Delay task for execution by the celery nodes."""
        return self._delay_task(task_name=task_name, task_args=task_args,
                                task_kwargs=task_kwargs, **kwargs)

    def _delay_task(self, task_name, task_id=None, taskset_id=None,
            task_args=None, task_kwargs=None, **kwargs):
        """INTERNAL"""

        task_id = task_id or gen_unique_id()
        eta = kwargs.get("eta")
        eta = eta and eta.isoformat()

        message_data = {
            "task": task_name,
            "id": task_id,
            "args": task_args or [],
            "kwargs": task_kwargs or {},
            "retries": kwargs.get("retries", 0),
            "eta": eta,
        }

        if taskset_id:
            message_data["taskset"] = taskset_id

        self.send(message_data, **extract_msg_options(kwargs))
        signals.task_sent.send(sender=task_name, **message_data)

        return task_id


def get_consumer_set(connection, queues=conf.AMQP_CONSUMER_QUEUES, **options):
    return ConsumerSet(connection, from_dict=queues, **options)


class TaskConsumer(Consumer):
    """The AMQP Task Consumer class."""
    queue = conf.AMQP_CONSUMER_QUEUE
    exchange = conf.AMQP_EXCHANGE
    routing_key = conf.AMQP_CONSUMER_ROUTING_KEY
    exchange_type = conf.AMQP_EXCHANGE_TYPE
    auto_ack = False
    no_ack = False


class EventPublisher(Publisher):
    exchange = "celeryevent"
    routing_key = "event"


class EventConsumer(Consumer):
    queue = "celeryevent"
    exchange = "celeryevent"
    routing_key = "event"
    exchange_type = "direct"
    no_ack = True


<<<<<<< HEAD
class EventPublisher(Publisher):
    exchange = "celeryevent"
    routing_key = "event"


class EventConsumer(Consumer):
    queue = "celeryevent"
    exchange = "celeryevent"
    routing_key = "event"
    exchange_type = "direct"
    no_ack = True


=======
class BroadcastPublisher(Publisher):
    exchange = "celeryctl"
    exchange_type = "fanout"
    routing_key = ""

    def revoke(self, task_id):
        self.send("revoke", dict(task_id=task_id))

    def send(self, type, data):
        data["command"] = type
        super(BroadcastPublisher, self).send({"control": data})


class BroadcastConsumer(Consumer):
    queue = "celeryctl"
    exchange = "celeryctl"
    routing_key = ""
    exchange_type = "fanout"
    no_ack = True


def establish_connection(connect_timeout=conf.AMQP_CONNECTION_TIMEOUT):
    return DjangoBrokerConnection(connect_timeout=connect_timeout)


def with_connection(fun, connection=None,
        connect_timeout=conf.AMQP_CONNECTION_TIMEOUT):
    conn = connection or establish_connection()
    close_connection = not connection and conn.close or noop

    try:
        return fun(conn)
    finally:
        close_connection()


>>>>>>> 4716677f
def get_connection_info():
    broker_connection = DjangoBrokerConnection()
    carrot_backend = broker_connection.backend_cls
    if carrot_backend and not isinstance(carrot_backend, str):
        carrot_backend = carrot_backend.__name__
    port = broker_connection.port or \
                broker_connection.get_backend_cls().default_port
    port = port and ":%s" % port or ""
    vhost = broker_connection.virtual_host
    if not vhost.startswith("/"):
        vhost = "/" + vhost
    return "%(carrot_backend)s://%(userid)s@%(host)s%(port)s%(vhost)s" % {
                "carrot_backend": carrot_backend,
                "userid": broker_connection.userid,
                "host": broker_connection.hostname,
                "port": port,
<<<<<<< HEAD
                "vhost": vhost}
=======
                "vhost": vhost}

>>>>>>> 4716677f
<|MERGE_RESOLUTION|>--- conflicted
+++ resolved
@@ -85,21 +85,6 @@
     no_ack = True
 
 
-<<<<<<< HEAD
-class EventPublisher(Publisher):
-    exchange = "celeryevent"
-    routing_key = "event"
-
-
-class EventConsumer(Consumer):
-    queue = "celeryevent"
-    exchange = "celeryevent"
-    routing_key = "event"
-    exchange_type = "direct"
-    no_ack = True
-
-
-=======
 class BroadcastPublisher(Publisher):
     exchange = "celeryctl"
     exchange_type = "fanout"
@@ -136,7 +121,6 @@
         close_connection()
 
 
->>>>>>> 4716677f
 def get_connection_info():
     broker_connection = DjangoBrokerConnection()
     carrot_backend = broker_connection.backend_cls
@@ -153,9 +137,4 @@
                 "userid": broker_connection.userid,
                 "host": broker_connection.hostname,
                 "port": port,
-<<<<<<< HEAD
-                "vhost": vhost}
-=======
-                "vhost": vhost}
-
->>>>>>> 4716677f
+                "vhost": vhost}