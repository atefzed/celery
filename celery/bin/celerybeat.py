--- conflicted
+++ resolved
@@ -56,15 +56,9 @@
 
 STARTUP_INFO_FMT = """
 Configuration ->
-<<<<<<< HEAD
-    * Broker -> %(conninfo)s
-    * Exchange -> %(exchange)s (%(exchange_type)s)
-    * Consumer -> Queue:%(consumer_queue)s Binding:%(consumer_rkey)s
-=======
     . broker -> %(conninfo)s
     . exchange -> %(exchange)s (%(exchange_type)s)
     . consumer -> queue:%(consumer_queue)s binding:%(consumer_rkey)s
->>>>>>> 4716677f
 """.strip()
 
 OPTION_LIST = (
