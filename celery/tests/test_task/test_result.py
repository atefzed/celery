<<<<<<< HEAD
=======
from __future__ import absolute_import
>>>>>>> c8a7df46
from __future__ import with_statement

from celery import states
from celery.app import app_or_default
from celery.utils import uuid
from celery.utils.serialization import pickle
from celery.result import AsyncResult, EagerResult, TaskSetResult, ResultSet
from celery.exceptions import TimeoutError
from celery.task import task
from celery.task.base import Task

from celery.tests.utils import AppCase
from celery.tests.utils import skip_if_quick


@task
def mytask():
    pass


def mock_task(name, status, result):
    return dict(id=uuid(), name=name, status=status, result=result)


def save_result(task):
    app = app_or_default()
    traceback = "Some traceback"
    if task["status"] == states.SUCCESS:
        app.backend.mark_as_done(task["id"], task["result"])
    elif task["status"] == states.RETRY:
        app.backend.mark_as_retry(task["id"], task["result"],
                traceback=traceback)
    else:
        app.backend.mark_as_failure(task["id"], task["result"],
                traceback=traceback)


def make_mock_taskset(size=10):
    tasks = [mock_task("ts%d" % i, states.SUCCESS, i) for i in xrange(size)]
    [save_result(task) for task in tasks]
    return [AsyncResult(task["id"]) for task in tasks]


class TestAsyncResult(AppCase):

    def setup(self):
        self.task1 = mock_task("task1", states.SUCCESS, "the")
        self.task2 = mock_task("task2", states.SUCCESS, "quick")
        self.task3 = mock_task("task3", states.FAILURE, KeyError("brown"))
        self.task4 = mock_task("task3", states.RETRY, KeyError("red"))

        for task in (self.task1, self.task2, self.task3, self.task4):
            save_result(task)

    def test_reduce(self):
        a1 = AsyncResult("uuid", task_name=mytask.name)
        restored = pickle.loads(pickle.dumps(a1))
        self.assertEqual(restored.task_id, "uuid")
        self.assertEqual(restored.task_name, mytask.name)

        a2 = AsyncResult("uuid")
        self.assertEqual(pickle.loads(pickle.dumps(a2)).task_id, "uuid")

    def test_successful(self):
        ok_res = AsyncResult(self.task1["id"])
        nok_res = AsyncResult(self.task3["id"])
        nok_res2 = AsyncResult(self.task4["id"])

        self.assertTrue(ok_res.successful())
        self.assertFalse(nok_res.successful())
        self.assertFalse(nok_res2.successful())

        pending_res = AsyncResult(uuid())
        self.assertFalse(pending_res.successful())

    def test_str(self):
        ok_res = AsyncResult(self.task1["id"])
        ok2_res = AsyncResult(self.task2["id"])
        nok_res = AsyncResult(self.task3["id"])
        self.assertEqual(str(ok_res), self.task1["id"])
        self.assertEqual(str(ok2_res), self.task2["id"])
        self.assertEqual(str(nok_res), self.task3["id"])

        pending_id = uuid()
        pending_res = AsyncResult(pending_id)
        self.assertEqual(str(pending_res), pending_id)

    def test_repr(self):
        ok_res = AsyncResult(self.task1["id"])
        ok2_res = AsyncResult(self.task2["id"])
        nok_res = AsyncResult(self.task3["id"])
        self.assertEqual(repr(ok_res), "<AsyncResult: %s>" % (
                self.task1["id"]))
        self.assertEqual(repr(ok2_res), "<AsyncResult: %s>" % (
                self.task2["id"]))
        self.assertEqual(repr(nok_res), "<AsyncResult: %s>" % (
                self.task3["id"]))

        pending_id = uuid()
        pending_res = AsyncResult(pending_id)
        self.assertEqual(repr(pending_res), "<AsyncResult: %s>" % (
                pending_id))

    def test_hash(self):
        self.assertEqual(hash(AsyncResult("x0w991")),
                         hash(AsyncResult("x0w991")))
        self.assertNotEqual(hash(AsyncResult("x0w991")),
                            hash(AsyncResult("x1w991")))

    def test_get_traceback(self):
        ok_res = AsyncResult(self.task1["id"])
        nok_res = AsyncResult(self.task3["id"])
        nok_res2 = AsyncResult(self.task4["id"])
        self.assertFalse(ok_res.traceback)
        self.assertTrue(nok_res.traceback)
        self.assertTrue(nok_res2.traceback)

        pending_res = AsyncResult(uuid())
        self.assertFalse(pending_res.traceback)

    def test_get(self):
        ok_res = AsyncResult(self.task1["id"])
        ok2_res = AsyncResult(self.task2["id"])
        nok_res = AsyncResult(self.task3["id"])
        nok2_res = AsyncResult(self.task4["id"])

        self.assertEqual(ok_res.get(), "the")
        self.assertEqual(ok2_res.get(), "quick")
        self.assertRaises(KeyError, nok_res.get)
        self.assertIsInstance(nok2_res.result, KeyError)
        self.assertEqual(ok_res.info, "the")

    def test_get_timeout(self):
        res = AsyncResult(self.task4["id"])             # has RETRY status
        self.assertRaises(TimeoutError, res.get, timeout=0.1)

        pending_res = AsyncResult(uuid())
        self.assertRaises(TimeoutError, pending_res.get, timeout=0.1)

    @skip_if_quick
    def test_get_timeout_longer(self):
        res = AsyncResult(self.task4["id"])             # has RETRY status
        self.assertRaises(TimeoutError, res.get, timeout=1)

    def test_ready(self):
        oks = (AsyncResult(self.task1["id"]),
               AsyncResult(self.task2["id"]),
               AsyncResult(self.task3["id"]))
        self.assertTrue(all(result.ready() for result in oks))
        self.assertFalse(AsyncResult(self.task4["id"]).ready())

        self.assertFalse(AsyncResult(uuid()).ready())


class test_ResultSet(AppCase):

    def test_add_discard(self):
        x = ResultSet([])
        x.add(AsyncResult("1"))
        self.assertIn(AsyncResult("1"), x.results)
        x.discard(AsyncResult("1"))
        x.discard(AsyncResult("1"))
        x.discard("1")
        self.assertNotIn(AsyncResult("1"), x.results)

        x.update([AsyncResult("2")])

    def test_clear(self):
        x = ResultSet([])
        r = x.results
        x.clear()
        self.assertIs(x.results, r)


class MockAsyncResultFailure(AsyncResult):

    @property
    def result(self):
        return KeyError("baz")

    @property
    def status(self):
        return states.FAILURE

    def get(self, propagate=True, **kwargs):
        if propagate:
            raise self.result
        return self.result


class MockAsyncResultSuccess(AsyncResult):
    forgotten = False

    def forget(self):
        self.forgotten = True

    @property
    def result(self):
        return 42

    @property
    def status(self):
        return states.SUCCESS

    def get(self, **kwargs):
        return self.result


class SimpleBackend(object):
        ids = []

        def __init__(self, ids=[]):
            self.ids = ids

        def get_many(self, *args, **kwargs):
            return ((id, {"result": i}) for i, id in enumerate(self.ids))


class TestTaskSetResult(AppCase):

    def setup(self):
        self.size = 10
        self.ts = TaskSetResult(uuid(), make_mock_taskset(self.size))

    def test_total(self):
        self.assertEqual(self.ts.total, self.size)

    def test_iterate_raises(self):
        ar = MockAsyncResultFailure(uuid())
        ts = TaskSetResult(uuid(), [ar])
        it = iter(ts)
        self.assertRaises(KeyError, it.next)

    def test_forget(self):
        subs = [MockAsyncResultSuccess(uuid()),
                MockAsyncResultSuccess(uuid())]
        ts = TaskSetResult(uuid(), subs)
        ts.forget()
        for sub in subs:
            self.assertTrue(sub.forgotten)

    def test_getitem(self):
        subs = [MockAsyncResultSuccess(uuid()),
                MockAsyncResultSuccess(uuid())]
        ts = TaskSetResult(uuid(), subs)
        self.assertIs(ts[0], subs[0])

    def test_save_restore(self):
        subs = [MockAsyncResultSuccess(uuid()),
                MockAsyncResultSuccess(uuid())]
        ts = TaskSetResult(uuid(), subs)
        ts.save()
        self.assertRaises(AttributeError, ts.save, backend=object())
        self.assertEqual(TaskSetResult.restore(ts.taskset_id).subtasks,
                         ts.subtasks)
        ts.delete()
        self.assertIsNone(TaskSetResult.restore(ts.taskset_id))
        self.assertRaises(AttributeError,
                          TaskSetResult.restore, ts.taskset_id,
                          backend=object())

    def test_join_native(self):
        backend = SimpleBackend()
        subtasks = [AsyncResult(uuid(), backend=backend)
                        for i in range(10)]
        ts = TaskSetResult(uuid(), subtasks)
        backend.ids = [subtask.task_id for subtask in subtasks]
        res = ts.join_native()
        self.assertEqual(res, range(10))

    def test_iter_native(self):
        backend = SimpleBackend()
        subtasks = [AsyncResult(uuid(), backend=backend)
                        for i in range(10)]
        ts = TaskSetResult(uuid(), subtasks)
        backend.ids = [subtask.task_id for subtask in subtasks]
        self.assertEqual(len(list(ts.iter_native())), 10)

    def test_iterate_yields(self):
        ar = MockAsyncResultSuccess(uuid())
        ar2 = MockAsyncResultSuccess(uuid())
        ts = TaskSetResult(uuid(), [ar, ar2])
        it = iter(ts)
        self.assertEqual(it.next(), 42)
        self.assertEqual(it.next(), 42)

    def test_iterate_eager(self):
        ar1 = EagerResult(uuid(), 42, states.SUCCESS)
        ar2 = EagerResult(uuid(), 42, states.SUCCESS)
        ts = TaskSetResult(uuid(), [ar1, ar2])
        it = iter(ts)
        self.assertEqual(it.next(), 42)
        self.assertEqual(it.next(), 42)

    def test_join_timeout(self):
        ar = MockAsyncResultSuccess(uuid())
        ar2 = MockAsyncResultSuccess(uuid())
        ar3 = AsyncResult(uuid())
        ts = TaskSetResult(uuid(), [ar, ar2, ar3])
        self.assertRaises(TimeoutError, ts.join, timeout=0.0000001)

    def test_itersubtasks(self):

        it = self.ts.itersubtasks()

        for i, t in enumerate(it):
            self.assertEqual(t.get(), i)

    def test___iter__(self):

        it = iter(self.ts)

        results = sorted(list(it))
        self.assertListEqual(results, list(xrange(self.size)))

    def test_join(self):
        joined = self.ts.join()
        self.assertListEqual(joined, list(xrange(self.size)))

    def test_successful(self):
        self.assertTrue(self.ts.successful())

    def test_failed(self):
        self.assertFalse(self.ts.failed())

    def test_waiting(self):
        self.assertFalse(self.ts.waiting())

    def test_ready(self):
        self.assertTrue(self.ts.ready())

    def test_completed_count(self):
        self.assertEqual(self.ts.completed_count(), self.ts.total)


class TestPendingAsyncResult(AppCase):

    def setup(self):
        self.task = AsyncResult(uuid())

    def test_result(self):
        self.assertIsNone(self.task.result)


class TestFailedTaskSetResult(TestTaskSetResult):

    def setup(self):
        self.size = 11
        subtasks = make_mock_taskset(10)
        failed = mock_task("ts11", states.FAILURE, KeyError("Baz"))
        save_result(failed)
        failed_res = AsyncResult(failed["id"])
        self.ts = TaskSetResult(uuid(), subtasks + [failed_res])

    def test_itersubtasks(self):

        it = self.ts.itersubtasks()

        for i in xrange(self.size - 1):
            t = it.next()
            self.assertEqual(t.get(), i)
        with self.assertRaises(KeyError):
<<<<<<< HEAD
            t = it.next()    # need to do in two lines or 2to3 borks.
=======
            t = it.next()   # need to do this in two lines or 2to3 borks.
>>>>>>> c8a7df46
            t.get()

    def test_completed_count(self):
        self.assertEqual(self.ts.completed_count(), self.ts.total - 1)

    def test___iter__(self):
        it = iter(self.ts)

        def consume():
            return list(it)

        self.assertRaises(KeyError, consume)

    def test_join(self):
        self.assertRaises(KeyError, self.ts.join)

    def test_successful(self):
        self.assertFalse(self.ts.successful())

    def test_failed(self):
        self.assertTrue(self.ts.failed())


class TestTaskSetPending(AppCase):

    def setup(self):
        self.ts = TaskSetResult(uuid(), [
                                        AsyncResult(uuid()),
                                        AsyncResult(uuid())])

    def test_completed_count(self):
        self.assertEqual(self.ts.completed_count(), 0)

    def test_ready(self):
        self.assertFalse(self.ts.ready())

    def test_waiting(self):
        self.assertTrue(self.ts.waiting())

    def x_join(self):
        self.assertRaises(TimeoutError, self.ts.join, timeout=0.001)

    @skip_if_quick
    def x_join_longer(self):
        self.assertRaises(TimeoutError, self.ts.join, timeout=1)


class RaisingTask(Task):

    def run(self, x, y):
        raise KeyError("xy")


class TestEagerResult(AppCase):

    def test_wait_raises(self):
        res = RaisingTask.apply(args=[3, 3])
        self.assertRaises(KeyError, res.wait)

    def test_wait(self):
        res = EagerResult("x", "x", states.RETRY)
        res.wait()
        self.assertEqual(res.state, states.RETRY)
        self.assertEqual(res.status, states.RETRY)

    def test_revoke(self):
        res = RaisingTask.apply(args=[3, 3])
        self.assertFalse(res.revoke())<|MERGE_RESOLUTION|>--- conflicted
+++ resolved
@@ -1,7 +1,4 @@
-<<<<<<< HEAD
-=======
 from __future__ import absolute_import
->>>>>>> c8a7df46
 from __future__ import with_statement
 
 from celery import states
@@ -364,11 +361,7 @@
             t = it.next()
             self.assertEqual(t.get(), i)
         with self.assertRaises(KeyError):
-<<<<<<< HEAD
-            t = it.next()    # need to do in two lines or 2to3 borks.
-=======
             t = it.next()   # need to do this in two lines or 2to3 borks.
->>>>>>> c8a7df46
             t.get()
 
     def test_completed_count(self):
