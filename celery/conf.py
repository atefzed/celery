--- conflicted
+++ resolved
@@ -22,15 +22,11 @@
 DEFAULT_AMQP_CONNECTION_MAX_RETRIES = 100
 DEFAULT_TASK_SERIALIZER = "pickle"
 DEFAULT_BACKEND = "database"
-<<<<<<< HEAD
-DEFAULT_PERIODIC_STATUS_BACKEND = "database"
 DEFAULT_DISABLE_RATE_LIMITS = False
-=======
 DEFAULT_CELERYBEAT_PID_FILE = "celerybeat.pid"
 DEFAULT_CELERYBEAT_LOG_LEVEL = "INFO"
 DEFAULT_CELERYBEAT_LOG_FILE = "celerybeat.log"
 DEFAULT_CELERYBEAT_SCHEDULE_FILENAME = "celerybeat-schedule"
->>>>>>> 04417d01
 
 
 """
@@ -262,14 +258,6 @@
 """
 CELERY_CACHE_BACKEND = getattr(settings, "CELERY_CACHE_BACKEND", None)
 
-<<<<<<< HEAD
-=======
-DEFAULT_CELERYBEAT_PID_FILE = "celerybeat.pid"
-DEFAULT_CELERYBEAT_LOG_LEVEL = "INFO"
-DEFAULT_CELERYBEAT_LOG_FILE = "celerybeat.log"
-DEFAULT_CELERYBEAT_SCHEDULE_FILENAME = "celerybeat-schedule"
-
->>>>>>> 04417d01
 """
 
 .. data:: CELERYBEAT_PID_FILE
@@ -281,6 +269,28 @@
 CELERYBEAT_PID_FILE = getattr(settings, "CELERYBEAT_PID_FILE",
                               DEFAULT_CELERYBEAT_PID_FILE)
 
+
+"""
+
+.. data:: DEFAULT_RATE_LIMIT
+
+The default rate limit applied to all tasks which doesn't have a custom
+rate limit defined. (Default: None)
+
+"""
+DEFAULT_RATE_LIMIT = getattr(settings, "CELERY_DEFAULT_RATE_LIMIT", None)
+
+"""
+
+.. data:: DISABLE_RATE_LIMITS
+
+If ``True`` all rate limits will be disabled and all tasks will be executed
+as soon as possible.
+
+"""
+DISABLE_RATE_LIMITS = getattr(settings, "CELERY_DISABLE_RATE_LIMITS",
+                              DEFAULT_DISABLE_RATE_LIMITS)
+
 """
 
 .. data:: CELERYBEAT_LOG_LEVEL
@@ -311,32 +321,6 @@
 Default is: ``celerybeat-schedule``.
 
 """
-<<<<<<< HEAD
-CELERY_CACHE_BACKEND = getattr(settings, "CELERY_CACHE_BACKEND", None)
-
-
-"""
-
-.. data:: DEFAULT_RATE_LIMIT
-
-The default rate limit applied to all tasks which doesn't have a custom
-rate limit defined. (Default: None)
-
-"""
-DEFAULT_RATE_LIMIT = getattr(settings, "CELERY_DEFAULT_RATE_LIMIT", None)
-
-"""
-
-.. data:: DISABLE_RATE_LIMITS
-
-If ``True`` all rate limits will be disabled and all tasks will be executed
-as soon as possible.
-
-"""
-DISABLE_RATE_LIMITS = getattr(settings, "CELERY_DISABLE_RATE_LIMITS",
-                              DEFAULT_DISABLE_RATE_LIMITS)
-=======
 CELERYBEAT_SCHEDULE_FILENAME = getattr(settings,
                                        "CELERYBEAT_SCHEDULE_FILENAME",
-                                       DEFAULT_CELERYBEAT_SCHEDULE_FILENAME)
->>>>>>> 04417d01
+                                       DEFAULT_CELERYBEAT_SCHEDULE_FILENAME)