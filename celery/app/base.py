--- conflicted
+++ resolved
@@ -194,7 +194,6 @@
         from ..result import TaskSetResult
         return TaskSetResult(taskset_id, results, app=self)
 
-<<<<<<< HEAD
     @contextmanager
     def acquire_producer(self, connection, producer=None, **kwargs):
         if producer:
@@ -209,12 +208,6 @@
                                     .acquire(**kwargs)
 
     def broker_connection(self, url=None, *args, **kwargs):
-=======
-    def broker_connection(self, hostname=None, userid=None,
-            password=None, virtual_host=None, port=None, ssl=None,
-            insist=None, connect_timeout=None, transport=None,
-            transport_options=None, **kwargs):
->>>>>>> b55fc492
         """Establish a connection to the message broker.
 
         Default values are taken from the default broker (found in
@@ -233,11 +226,11 @@
         :keyword connect_timeout: or the ``connect_timeout`` field of the
             default broker.
         :keyword transport: or the ``transport`` field of the default broker.
+        :keyword transport_options: Additional transport-specific options.
 
         :returns :class:`kombu.connection.BrokerConnection`:
 
         """
-<<<<<<< HEAD
         # we handle several cases here for backward compatibility:
         #
         #   1) broker_connection("alias")
@@ -288,22 +281,6 @@
         if args:
             kwargs.pop("hostname", None)
         return self.amqp.BrokerConnection(*args, **kwargs)
-=======
-        conf = self.conf
-        return self.amqp.BrokerConnection(
-                    hostname or conf.BROKER_HOST,
-                    userid or conf.BROKER_USER,
-                    password or conf.BROKER_PASSWORD,
-                    virtual_host or conf.BROKER_VHOST,
-                    port or conf.BROKER_PORT,
-                    transport=transport or conf.BROKER_TRANSPORT,
-                    insist=self.either("BROKER_INSIST", insist),
-                    ssl=self.either("BROKER_USE_SSL", ssl),
-                    connect_timeout=self.either(
-                                "BROKER_CONNECTION_TIMEOUT", connect_timeout),
-                    transport_options=dict(conf.BROKER_TRANSPORT_OPTIONS,
-                                           **transport_options or {}))
->>>>>>> b55fc492
 
     @contextmanager
     def connection_or_acquire(self, connection=None):
