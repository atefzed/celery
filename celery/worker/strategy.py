--- conflicted
+++ resolved
@@ -9,8 +9,6 @@
 from __future__ import absolute_import
 
 import logging
-
-from kombu.utils.encoding import safe_repr
 
 from celery.utils.log import get_logger
 from celery.utils.timer2 import to_timestamp
@@ -39,8 +37,10 @@
     handle = consumer.handle_task
     limit_task = consumer._limit_task
 
-    def task_message_handler(message, body, ack, to_timestamp=to_timestamp):
-        req = Req(body, on_ack=ack, app=app, hostname=hostname,
+    def task_message_handler(message, ack, to_timestamp=to_timestamp):
+        req = Req(message.headers, message.body,
+                  message.content_type, message.content_encoding,
+                  on_ack=ack, app=app, hostname=hostname,
                   eventer=eventer, task=task,
                   connection_errors=connection_errors,
                   delivery_info=message.delivery_info)
@@ -54,8 +54,11 @@
             send_event(
                 'task-received',
                 uuid=req.id, name=req.name,
-                args=safe_repr(req.args), kwargs=safe_repr(req.kwargs),
-                retries=req.request_dict.get('retries', 0),
+                #args=safe_repr(req.args), kwargs=safe_repr(req.kwargs),
+                args='',  # XXX
+                kwargs='',  # XXX
+                #retries=req.request_dict.get('retries', 0),
+                retries=0,  # XXX
                 eta=req.eta and req.eta.isoformat(),
                 expires=req.expires and req.expires.isoformat(),
             )
@@ -81,15 +84,4 @@
                     return limit_task(req, bucket, 1)
             task_reserved(req)
             handle(req)
-
-<<<<<<< HEAD
-=======
-    def task_message_handler(message, ack):
-        handle(Req(message.headers, message.body,
-                   message.content_type, message.content_encoding,
-                   on_ack=ack, app=app, hostname=hostname,
-                   eventer=eventer, task=task,
-                   connection_errors=connection_errors,
-                   delivery_info=message.delivery_info))
->>>>>>> cc676547
     return task_message_handler