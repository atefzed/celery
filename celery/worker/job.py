# -*- coding: utf-8 -*-
"""
    celery.worker.job
    ~~~~~~~~~~~~~~~~~

    This module defines the :class:`Request` class,
    which specifies how tasks are executed.

"""
from __future__ import absolute_import

import logging
import socket
import sys

from datetime import datetime

from kombu.utils import kwdict, reprcall
from kombu.utils.encoding import safe_repr, safe_str

from celery import exceptions
from celery import signals
from celery.app import app_or_default
from celery.datastructures import ExceptionInfo
from celery.exceptions import TaskRevokedError
from celery.five import items
from celery.platforms import signals as _signals
from celery.task.trace import (
    trace_task,
    trace_task_ret,
)
from celery.utils import fun_takes_kwargs
from celery.utils.functional import noop
from celery.utils.log import get_logger
from celery.utils.serialization import get_pickled_exception
from celery.utils.timeutils import maybe_iso8601, timezone, maybe_make_aware

from . import state

IS_PYPY = hasattr(sys, 'pypy_version_info')

logger = get_logger(__name__)
debug, info, warn, error = (logger.debug, logger.info,
                            logger.warning, logger.error)
_does_info = False
_does_debug = False


def __optimize__():
    global _does_debug
    global _does_info
    _does_debug = logger.isEnabledFor(logging.DEBUG)
    _does_info = logger.isEnabledFor(logging.INFO)
__optimize__()

# Localize
tz_utc = timezone.utc
tz_or_local = timezone.tz_or_local
send_revoked = signals.task_revoked.send

task_accepted = state.task_accepted
task_ready = state.task_ready
revoked_tasks = state.revoked

NEEDS_KWDICT = sys.version_info <= (2, 6)


class Request(object):
    """A request for task execution."""
<<<<<<< HEAD
=======
    if not IS_PYPY:
        __slots__ = (
            'app', 'name', 'id', 'args', 'kwargs', 'on_ack', 'delivery_info',
            'hostname', 'eventer', 'connection_errors', 'task', 'eta',
            'expires', 'request_dict', 'acknowledged', 'utc', 'time_start',
            'worker_pid', '_already_revoked', '_terminate_on_ack', '_tzlocal',
            '__weakref__',
        )

    #: Format string used to log task success.
    success_msg = """\
        Task %(name)s[%(id)s] succeeded in %(runtime)ss: %(return_value)s
    """

    #: Format string used to log task failure.
    error_msg = """\
        Task %(name)s[%(id)s] raised exception: %(exc)s
    """
>>>>>>> c507bf27

    __slots__ = (
        'app', 'name', 'id', 'args', 'kwargs', 'on_ack', 'delivery_info',
        'hostname', 'eventer', 'connection_errors', 'task', 'eta', 'expires',
        'request_dict', 'acknowledged', 'utc', 'time_start', 'worker_pid',
        '_already_revoked', '_terminate_on_ack', '_tzlocal',
    )

    ignored_msg = """\
        Task %(name)s[%(id)s] ignored
    """

    def __init__(self, body, on_ack=noop,
                 hostname=None, eventer=None, app=None,
                 connection_errors=None, request_dict=None,
                 delivery_info=None, task=None, **opts):
        self.app = app or app_or_default(app)
        name = self.name = body['task']
        self.id = body['id']
        self.args = body.get('args', [])
        self.kwargs = body.get('kwargs', {})
        try:
            self.kwargs.items
        except AttributeError:
            raise exceptions.InvalidTaskError(
                'Task keyword arguments is not a mapping')
        if NEEDS_KWDICT:
            self.kwargs = kwdict(self.kwargs)
        eta = body.get('eta')
        expires = body.get('expires')
        utc = self.utc = body.get('utc', False)
        self.on_ack = on_ack
        self.hostname = hostname or socket.gethostname()
        self.eventer = eventer
        self.connection_errors = connection_errors or ()
        self.task = task or self.app.tasks[name]
        self.acknowledged = self._already_revoked = False
        self.time_start = self.worker_pid = self._terminate_on_ack = None
        self._tzlocal = None

        # timezone means the message is timezone-aware, and the only timezone
        # supported at this point is UTC.
        if eta is not None:
            self.eta = maybe_iso8601(eta)
            if utc:
                self.eta = maybe_make_aware(self.eta, self.tzlocal)
        else:
            self.eta = None
        if expires is not None:
            self.expires = maybe_iso8601(expires)
            if utc:
                self.expires = maybe_make_aware(self.expires, self.tzlocal)
        else:
            self.expires = None

        delivery_info = {} if delivery_info is None else delivery_info
        self.delivery_info = {
            'exchange': delivery_info.get('exchange'),
            'routing_key': delivery_info.get('routing_key'),
            'priority': delivery_info.get('priority'),
        }
        self.request_dict = body

    @classmethod
    def from_message(cls, message, body, **kwargs):
        # should be deprecated
        return Request(
            body,
            delivery_info=getattr(message, 'delivery_info', None), **kwargs
        )

    def extend_with_default_kwargs(self):
        """Extend the tasks keyword arguments with standard task arguments.

        Currently these are `logfile`, `loglevel`, `task_id`,
        `task_name`, `task_retries`, and `delivery_info`.

        See :meth:`celery.task.base.Task.run` for more information.

        Magic keyword arguments are deprecated and will be removed
        in version 4.0.

        """
        kwargs = dict(self.kwargs)
        default_kwargs = {'logfile': None,   # deprecated
                          'loglevel': None,  # deprecated
                          'task_id': self.id,
                          'task_name': self.name,
                          'task_retries': self.request_dict.get('retries', 0),
                          'task_is_eager': False,
                          'delivery_info': self.delivery_info}
        fun = self.task.run
        supported_keys = fun_takes_kwargs(fun, default_kwargs)
        extend_with = dict((key, val) for key, val in items(default_kwargs)
                           if key in supported_keys)
        kwargs.update(extend_with)
        return kwargs

    def execute_using_pool(self, pool, **kwargs):
        """Like :meth:`execute`, but using a worker pool.

        :param pool: A :class:`celery.concurrency.base.TaskPool` instance.

        :raises celery.exceptions.TaskRevokedError: if the task was revoked
            and ignored.

        """
        task = self.task
        if self.revoked():
            raise TaskRevokedError(self.id)

        hostname = self.hostname
        kwargs = self.kwargs
        if task.accept_magic_kwargs:
            kwargs = self.extend_with_default_kwargs()
        request = self.request_dict
        request.update({'hostname': hostname, 'is_eager': False,
                        'delivery_info': self.delivery_info,
                        'group': self.request_dict.get('taskset')})
        timeout, soft_timeout = request.get('timeouts', (None, None))
        timeout = timeout or task.time_limit
        soft_timeout = soft_timeout or task.soft_time_limit
        result = pool.apply_async(trace_task_ret,
                                  args=(self.name, self.id,
                                        self.args, kwargs, request),
                                  accept_callback=self.on_accepted,
                                  timeout_callback=self.on_timeout,
                                  callback=self.on_success,
                                  error_callback=self.on_failure,
                                  soft_timeout=soft_timeout,
                                  timeout=timeout)
        return result

    def execute(self, loglevel=None, logfile=None):
        """Execute the task in a :func:`~celery.task.trace.trace_task`.

        :keyword loglevel: The loglevel used by the task.
        :keyword logfile: The logfile used by the task.

        """
        if self.revoked():
            return

        # acknowledge task as being processed.
        if not self.task.acks_late:
            self.acknowledge()

        kwargs = self.kwargs
        if self.task.accept_magic_kwargs:
            kwargs = self.extend_with_default_kwargs()
        request = self.request_dict
        request.update({'loglevel': loglevel, 'logfile': logfile,
                        'hostname': self.hostname, 'is_eager': False,
                        'delivery_info': self.delivery_info})
        retval = trace_task(self.task, self.id, self.args, kwargs, request,
                            **{'hostname': self.hostname,
                               'loader': self.app.loader})
        self.acknowledge()
        return retval

    def maybe_expire(self):
        """If expired, mark the task as revoked."""
        if self.expires:
            now = datetime.now(tz_or_local(self.tzlocal) if self.utc else None)
            if now > self.expires:
                revoked_tasks.add(self.id)
                return True

    def terminate(self, pool, signal=None):
        if self.time_start:
            signal = _signals.signum(signal or 'TERM')
            pool.terminate_job(self.worker_pid, signal)
            self._announce_revoked('terminated', True, signal, False)
        else:
            self._terminate_on_ack = pool, signal

    def _announce_revoked(self, reason, terminated, signum, expired):
        task_ready(self)
        self.send_event('task-revoked',
                        terminated=terminated, signum=signum, expired=expired)
        if self.store_errors:
            self.task.backend.mark_as_revoked(self.id, reason)
        self.acknowledge()
        self._already_revoked = True
        send_revoked(self.task, terminated=terminated,
                     signum=signum, expired=expired)

    def revoked(self):
        """If revoked, skip task and mark state."""
        expired = False
        if self._already_revoked:
            return True
        if self.expires:
            expired = self.maybe_expire()
        if self.id in revoked_tasks:
            warn('Skipping revoked task: %s[%s]', self.name, self.id)
            self._announce_revoked(
                'expired' if expired else 'revoked', False, None, expired,
            )
            return True
        return False

    def send_event(self, type, **fields):
        if self.eventer and self.eventer.enabled:
            self.eventer.send(type, uuid=self.id, **fields)

    def on_accepted(self, pid, time_accepted):
        """Handler called when task is accepted by worker pool."""
        self.worker_pid = pid
        self.time_start = time_accepted
        task_accepted(self)
        if not self.task.acks_late:
            self.acknowledge()
        self.send_event('task-started')
        if _does_debug:
            debug('Task accepted: %s[%s] pid:%r', self.name, self.id, pid)
        if self._terminate_on_ack is not None:
            self.terminate(*self._terminate_on_ack)

    def on_timeout(self, soft, timeout):
        """Handler called if the task times out."""
        task_ready(self)
        if soft:
            warn('Soft time limit (%ss) exceeded for %s[%s]',
                 timeout, self.name, self.id)
            exc = exceptions.SoftTimeLimitExceeded(timeout)
        else:
            error('Hard time limit (%ss) exceeded for %s[%s]',
                  timeout, self.name, self.id)
            exc = exceptions.TimeLimitExceeded(timeout)

        if self.store_errors:
            self.task.backend.mark_as_failure(self.id, exc)

    def on_success(self, ret_value, now=None):
        """Handler called if the task was successfully processed."""
        if isinstance(ret_value, ExceptionInfo):
            if isinstance(ret_value.exception, (
                    SystemExit, KeyboardInterrupt)):
                raise ret_value.exception
            return self.on_failure(ret_value)
        task_ready(self)

        if self.task.acks_late:
            self.acknowledge()

        if self.eventer and self.eventer.enabled:
            result, runtime = ret_value
            self.send_event('task-succeeded', result=result, runtime=runtime)

    def on_retry(self, exc_info):
        """Handler called if the task should be retried."""
        if self.task.acks_late:
            self.acknowledge()

        self.send_event('task-retried',
                        exception=safe_repr(exc_info.exception.exc),
                        traceback=safe_str(exc_info.traceback))

    def on_failure(self, exc_info):
        """Handler called if the task raised an exception."""
        task_ready(self)

        if not exc_info.internal:
            exc = exc_info.exception

            if isinstance(exc, exceptions.RetryTaskError):
                return self.on_retry(exc_info)

            # These are special cases where the process would not have had
            # time to write the result.
            if self.store_errors:
                if isinstance(exc, exceptions.WorkerLostError):
                    self.task.backend.mark_as_failure(self.id, exc)
                elif isinstance(exc, exceptions.Terminated):
                    self._announce_revoked('terminated', True, str(exc), False)
            # (acks_late) acknowledge after result stored.
            if self.task.acks_late:
                self.acknowledge()

        self.send_event(
            'task-failed',
            exception=safe_repr(get_pickled_exception(exc_info.exception)),
            traceback=exc_info.traceback,
        )

    def acknowledge(self):
        """Acknowledge task."""
        if not self.acknowledged:
            self.on_ack(logger, self.connection_errors)
            self.acknowledged = True

    def info(self, safe=False):
        return {'id': self.id,
                'name': self.name,
                'args': self.args if safe else safe_repr(self.args),
                'kwargs': self.kwargs if safe else safe_repr(self.kwargs),
                'hostname': self.hostname,
                'time_start': self.time_start,
                'acknowledged': self.acknowledged,
                'delivery_info': self.delivery_info,
                'worker_pid': self.worker_pid}

    def __str__(self):
        return '{0.name}[{0.id}]{1}{2}'.format(self,
               ' eta:[{0}]'.format(self.eta) if self.eta else '',
               ' expires:[{0}]'.format(self.expires) if self.expires else '')
    shortinfo = __str__

    def __repr__(self):
        return '<{0} {1}: {2}>'.format(
            type(self).__name__, self.id,
            reprcall(self.name, self.args, self.kwargs))

    @property
    def tzlocal(self):
        if self._tzlocal is None:
            self._tzlocal = self.app.conf.CELERY_TIMEZONE
        return self._tzlocal

    @property
    def store_errors(self):
        return (not self.task.ignore_result
                or self.task.store_errors_even_if_ignored)

    @property
    def task_id(self):
        # XXX compat
        return self.id

    @task_id.setter  # noqa
    def task_id(self, value):
        self.id = value

    @property
    def task_name(self):
        # XXX compat
        return self.name

    @task_name.setter  # noqa
    def task_name(self, value):
        self.name = value


class TaskRequest(Request):

    def __init__(self, name, id, args=(), kwargs={},
                 eta=None, expires=None, **options):
        """Compatibility class."""

        super(TaskRequest, self).__init__({
            'task': name, 'id': id, 'args': args,
            'kwargs': kwargs, 'eta': eta,
            'expires': expires}, **options)<|MERGE_RESOLUTION|>--- conflicted
+++ resolved
@@ -67,8 +67,6 @@
 
 class Request(object):
     """A request for task execution."""
-<<<<<<< HEAD
-=======
     if not IS_PYPY:
         __slots__ = (
             'app', 'name', 'id', 'args', 'kwargs', 'on_ack', 'delivery_info',
@@ -77,24 +75,6 @@
             'worker_pid', '_already_revoked', '_terminate_on_ack', '_tzlocal',
             '__weakref__',
         )
-
-    #: Format string used to log task success.
-    success_msg = """\
-        Task %(name)s[%(id)s] succeeded in %(runtime)ss: %(return_value)s
-    """
-
-    #: Format string used to log task failure.
-    error_msg = """\
-        Task %(name)s[%(id)s] raised exception: %(exc)s
-    """
->>>>>>> c507bf27
-
-    __slots__ = (
-        'app', 'name', 'id', 'args', 'kwargs', 'on_ack', 'delivery_info',
-        'hostname', 'eventer', 'connection_errors', 'task', 'eta', 'expires',
-        'request_dict', 'acknowledged', 'utc', 'time_start', 'worker_pid',
-        '_already_revoked', '_terminate_on_ack', '_tzlocal',
-    )
 
     ignored_msg = """\
         Task %(name)s[%(id)s] ignored
