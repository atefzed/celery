# -*- coding: utf-8 -*-
"""
celery.worker.consumer
~~~~~~~~~~~~~~~~~~~~~~

This module contains the component responsible for consuming messages
from the broker, processing the messages and keeping the broker connections
up and running.

:copyright: (c) 2009 - 2012 by Ask Solem.
:license: BSD, see LICENSE for more details.


* :meth:`~Consumer.start` is an infinite loop, which only iterates
  again if the connection is lost. For each iteration (at start, or if the
  connection is lost) it calls :meth:`~Consumer.reset_connection`,
  and starts the consumer by calling :meth:`~Consumer.consume_messages`.

* :meth:`~Consumer.reset_connection`, clears the internal queues,
  establishes a new connection to the broker, sets up the task
  consumer (+ QoS), and the broadcast remote control command consumer.

  Also if events are enabled it configures the event dispatcher and starts
  up the heartbeat thread.

* Finally it can consume messages. :meth:`~Consumer.consume_messages`
  is simply an infinite loop waiting for events on the AMQP channels.

  Both the task consumer and the broadcast consumer uses the same
  callback: :meth:`~Consumer.receive_message`.

* So for each message received the :meth:`~Consumer.receive_message`
  method is called, this checks the payload of the message for either
  a `task` key or a `control` key.

  If the message is a task, it verifies the validity of the message
  converts it to a :class:`celery.worker.job.Request`, and sends
  it to :meth:`~Consumer.on_task`.

  If the message is a control command the message is passed to
  :meth:`~Consumer.on_control`, which in turn dispatches
  the control command using the control dispatcher.

  It also tries to handle malformed or invalid messages properly,
  so the worker doesn't choke on them and die. Any invalid messages
  are acknowledged immediately and logged, so the message is not resent
  again, and again.

* If the task has an ETA/countdown, the task is moved to the `eta_schedule`
  so the :class:`timer2.Timer` can schedule it at its
  deadline. Tasks without an eta are moved immediately to the `ready_queue`,
  so they can be picked up by the :class:`~celery.worker.mediator.Mediator`
  to be sent to the pool.

* When a task with an ETA is received the QoS prefetch count is also
  incremented, so another message can be reserved. When the ETA is met
  the prefetch count is decremented again, though this cannot happen
  immediately because amqplib doesn't support doing broker requests
  across threads. Instead the current prefetch count is kept as a
  shared counter, so as soon as  :meth:`~Consumer.consume_messages`
  detects that the value has changed it will send out the actual
  QoS event to the broker.

* Notice that when the connection is lost all internal queues are cleared
  because we can no longer ack the messages reserved in memory.
  However, this is not dangerous as the broker will resend them
  to another worker when the channel is closed.

* **WARNING**: :meth:`~Consumer.stop` does not close the connection!
  This is because some pre-acked messages may be in processing,
  and they need to be finished before the channel is closed.
  For celeryd this means the pool must finish the tasks it has acked
  early, *then* close the connection.

"""
from __future__ import absolute_import
from __future__ import with_statement

import logging
import socket
import threading
import warnings

<<<<<<< HEAD
from .. import abstract
=======
from kombu.utils.encoding import safe_repr

from ..abstract import StartStopComponent
>>>>>>> 77ad54d6
from ..app import app_or_default
from ..datastructures import AttributeDict
from ..exceptions import InvalidTaskError
from ..utils import timer2
from ..utils.functional import noop

from . import state
from .control import Panel
from .heartbeat import Heart

RUN = 0x1
CLOSE = 0x2

#: Prefetch count can't exceed short.
PREFETCH_COUNT_MAX = 0xFFFF

#: Error message for when an unregistered task is received.
UNKNOWN_TASK_ERROR = """\
Received unregistered task of type %s.
The message has been ignored and discarded.

Did you remember to import the module containing this task?
Or maybe you are using relative imports?
Please see http://bit.ly/gLye1c for more information.

The full contents of the message body was:
%s
"""

#: Error message for when an invalid task message is received.
INVALID_TASK_ERROR = """\
Received invalid task message: %s
The message has been ignored and discarded.

Please ensure your message conforms to the task
message protocol as described here: http://bit.ly/hYj41y

The full contents of the message body was:
%s
"""

MESSAGE_REPORT_FMT = """\
body: %s {content_type:%s content_encoding:%s delivery_info:%s}\
"""


class Namespace(abstract.Namespace):
    name = "consumer"


class Component(abstract.StartStopComponent):
    name = "worker.consumer"
    last = True

    def create(self, w):
        prefetch_count = w.concurrency * w.prefetch_multiplier
        c = w.consumer = self.instantiate(
                w.consumer_cls, w.ready_queue, w.scheduler,
                logger=w.logger, hostname=w.hostname,
                send_events=w.send_events,
                init_callback=w.ready_callback,
                initial_prefetch_count=prefetch_count,
                pool=w.pool,
                priority_timer=w.priority_timer,
                app=w.app,
                controller=w)
        return c


class Events(abstract.Component):
    name = "consumer.events"
    #requires = ("connection", )

    def __init__(self, c):
        c.event_dispatcher = None

    def create(self, c):
        print("CREATE EVENTS")
        prev = c.event_dispatcher
        c.event_dispatcher = c.app.events.Dispatcher(c.connection,
                                                     hostname=c.hostname,
                                                     enabled=c.send_events)
        if prev:
            # Flush events sent while connection was down.
            c.event_dispatcher.copy_buffer(prev)
            c.event_dispatcher.flush()


class Heartbeat(abstract.StartStopComponent):
    """The thread that sends event heartbeats at regular intervals.

    The heartbeats are used by monitors to detect that a worker
    went offline."""

    name = "consumer.heartbeat"
    requires = ("events", )

    def __init__(self, c):
        c.heart = None

    def create(self, c):
        print("CREATE HB")
        heart = c.heart = Heart(c.priority_timer, c.event_dispatcher)
        return heart


class QoS(object):
    """Quality of Service for Channel.

    For thread-safe increment/decrement of a channels prefetch count value.

    :param consumer: A :class:`kombu.messaging.Consumer` instance.
    :param initial_value: Initial prefetch count value.
    :param logger: Logger used to log debug messages.

    """
    prev = None

    def __init__(self, consumer, initial_value, logger):
        self.consumer = consumer
        self.logger = logger
        self._mutex = threading.RLock()
        self.value = initial_value

    def increment(self, n=1):
        """Increment the current prefetch count value by n."""
        with self._mutex:
            if self.value:
                new_value = self.value + max(n, 0)
                self.value = self.set(new_value)
        return self.value

    def _sub(self, n=1):
        assert self.value - n > 1
        self.value -= n

    def decrement(self, n=1):
        """Decrement the current prefetch count value by n."""
        with self._mutex:
            if self.value:
                self._sub(n)
                self.set(self.value)
        return self.value

    def decrement_eventually(self, n=1):
        """Decrement the value, but do not update the qos.

        The MainThread will be responsible for calling :meth:`update`
        when necessary.

        """
        with self._mutex:
            if self.value:
                self._sub(n)

    def set(self, pcount):
        """Set channel prefetch_count setting."""
        if pcount != self.prev:
            new_value = pcount
            if pcount > PREFETCH_COUNT_MAX:
                self.logger.warning("QoS: Disabled: prefetch_count exceeds %r",
                                    PREFETCH_COUNT_MAX)
                new_value = 0
            self.logger.debug("basic.qos: prefetch_count->%s", new_value)
            self.consumer.qos(prefetch_count=new_value)
            self.prev = pcount
        return pcount

    def update(self):
        """Update prefetch count with current value."""
        with self._mutex:
            return self.set(self.value)


class Consumer(object):
    """Listen for messages received from the broker and
    move them to the ready queue for task processing.

    :param ready_queue: See :attr:`ready_queue`.
    :param eta_schedule: See :attr:`eta_schedule`.

    """

    #: The queue that holds tasks ready for immediate processing.
    ready_queue = None

    #: Timer for tasks with an ETA/countdown.
    eta_schedule = None

    #: Enable/disable events.
    send_events = False

    #: Optional callback to be called when the connection is established.
    #: Will only be called once, even if the connection is lost and
    #: re-established.
    init_callback = None

    #: The current hostname.  Defaults to the system hostname.
    hostname = None

    #: Initial QoS prefetch count for the task channel.
    initial_prefetch_count = 0

    #: A :class:`celery.events.EventDispatcher` for sending events.
    event_dispatcher = None

    #: The logger instance to use.  Defaults to the default Celery logger.
    logger = None

    #: The broker connection.
    connection = None

    #: The consumer used to consume task messages.
    task_consumer = None

    #: The consumer used to consume broadcast commands.
    broadcast_consumer = None

    #: The process mailbox (kombu pidbox node).
    pidbox_node = None
    _pidbox_node_shutdown = None   # used for greenlets
    _pidbox_node_stopped = None    # used for greenlets

    #: The current worker pool instance.
    pool = None

    #: A timer used for high-priority internal tasks, such
    #: as sending heartbeats.
    priority_timer = None

    # Consumer state, can be RUN or CLOSE.
    _state = None

    def __init__(self, ready_queue, eta_schedule, logger,
            init_callback=noop, send_events=False, hostname=None,
            initial_prefetch_count=2, pool=None, app=None,
            priority_timer=None, controller=None):
        self.app = app_or_default(app)
        self.connection = None
        self.task_consumer = None
        self.controller = controller
        self.broadcast_consumer = None
        self.ready_queue = ready_queue
        self.eta_schedule = eta_schedule
        self.send_events = send_events
        self.init_callback = init_callback
        self.logger = logger
        self.hostname = hostname or socket.gethostname()
        self.initial_prefetch_count = initial_prefetch_count
        self.pool = pool
        self.priority_timer = priority_timer or timer2.default_timer
        pidbox_state = AttributeDict(app=self.app,
                                     logger=logger,
                                     hostname=self.hostname,
                                     listener=self,     # pre 2.2
                                     consumer=self)
        self.pidbox_node = self.app.control.mailbox.Node(self.hostname,
                                                         state=pidbox_state,
                                                         handlers=Panel.data)
        conninfo = self.app.broker_connection()
        self.connection_errors = conninfo.connection_errors
        self.channel_errors = conninfo.channel_errors

        self._does_info = self.logger.isEnabledFor(logging.INFO)
        self.strategies = {}

        self.components = []
        self.namespace = None

    def update_strategies(self):
        S = self.strategies
        for task in self.app.tasks.itervalues():
            S[task.name] = task.start_strategy(self.app, self)

    def start(self):
        """Start the consumer.

        Automatically survives intermittent connection failure,
        and will retry establishing the connection and restart
        consuming messages.

        """

        self.init_callback(self)

        while self._state != CLOSE:
            try:
                self.reset_connection()
                self.consume_messages()
            except self.connection_errors + self.channel_errors:
                self.logger.error("Consumer: Connection to broker lost."
                                + " Trying to re-establish the connection...",
                                exc_info=True)

    def consume_messages(self):
        """Consume messages forever (or until an exception is raised)."""
        self._debug("Starting message consumer...")
        self.task_consumer.consume()
        self._debug("Ready to accept tasks!")

        while self._state != CLOSE and self.connection:
            if self.qos.prev != self.qos.value:
                self.qos.update()
            try:
                self.connection.drain_events(timeout=1)
            except socket.timeout:
                pass
            except socket.error:
                if self._state != CLOSE:
                    raise

    def on_task(self, task):
        """Handle received task.

        If the task has an `eta` we enter it into the ETA schedule,
        otherwise we move it the ready queue for immediate processing.

        """

        if task.revoked():
            return

        if self._does_info:
            self.logger.info("Got task from broker: %s", task.shortinfo())

        if self.event_dispatcher.enabled:
            self.event_dispatcher.send("task-received", uuid=task.id,
                    name=task.name, args=safe_repr(task.args),
                    kwargs=safe_repr(task.kwargs),
                    retries=task.request_dict.get("retries", 0),
                    eta=task.eta and task.eta.isoformat(),
                    expires=task.expires and task.expires.isoformat())

        if task.eta:
            try:
                eta = timer2.to_timestamp(task.eta)
            except OverflowError, exc:
                self.logger.error(
                    "Couldn't convert eta %s to timestamp: %r. Task: %r",
                    task.eta, exc, task.info(safe=True),
                    exc_info=True)
                task.acknowledge()
            else:
                self.qos.increment()
                self.eta_schedule.apply_at(eta,
                                           self.apply_eta_task, (task, ))
        else:
            state.task_reserved(task)
            self.ready_queue.put(task)

    def on_control(self, body, message):
        """Process remote control command message."""
        try:
            self.pidbox_node.handle_message(body, message)
        except KeyError, exc:
            self.logger.error("No such control command: %s", exc)
        except Exception, exc:
            self.logger.error(
                "Error occurred while handling control command: %r",
                    exc, exc_info=True)
            self.reset_pidbox_node()

    def apply_eta_task(self, task):
        """Method called by the timer to apply a task with an
        ETA/countdown."""
        state.task_reserved(task)
        self.ready_queue.put(task)
        self.qos.decrement_eventually()

    def _message_report(self, body, message):
        return MESSAGE_REPORT_FMT % (safe_repr(body),
                                     safe_repr(message.content_type),
                                     safe_repr(message.content_encoding),
                                     safe_repr(message.delivery_info))

    def receive_message(self, body, message):
        """Handles incoming messages.

        :param body: The message body.
        :param message: The kombu message object.

        """
        try:
            name = body["task"]
        except (KeyError, TypeError):
            warnings.warn(RuntimeWarning(
                "Received and deleted unknown message. Wrong destination?!? \
                the full contents of the message body was: %s" % (
                 self._message_report(body, message), )))
            message.reject_log_error(self.logger, self.connection_errors)
            return

        try:
            self.strategies[name](message, body, message.ack_log_error)
        except KeyError, exc:
            self.logger.error(UNKNOWN_TASK_ERROR, exc, safe_repr(body),
                              exc_info=True)
            message.reject_log_error(self.logger, self.connection_errors)
        except InvalidTaskError, exc:
            self.logger.error(INVALID_TASK_ERROR, str(exc), safe_repr(body),
                              exc_info=True)
            message.reject_log_error(self.logger, self.connection_errors)

    def maybe_conn_error(self, fun):
        """Applies function but ignores any connection or channel
        errors raised."""
        try:
            fun()
        except (AttributeError, ) + \
                self.connection_errors + \
                self.channel_errors:
            pass

    def close_connection(self):
        """Closes the current broker connection and all open channels."""

        # We must set self.connection to None here, so
        # that the green pidbox thread exits.
        connection, self.connection = self.connection, None

        if self.task_consumer:
            self._debug("Closing consumer channel...")
            self.task_consumer = \
                    self.maybe_conn_error(self.task_consumer.close)

        self.stop_pidbox_node()

        if connection:
            self._debug("Closing broker connection...")
            self.maybe_conn_error(connection.close)

    def stop_consumers(self, close_connection=True):
        """Stop consuming tasks and broadcast commands, also stops
        the heartbeat thread and event dispatcher.

        :keyword close_connection: Set to False to skip closing the broker
                                    connection.

        """
        if not self._state == RUN:
            return

        for component in reversed(self.components):
            component.stop()

        self._debug("Cancelling task consumer...")
        if self.task_consumer:
            self.maybe_conn_error(self.task_consumer.cancel)

        if self.event_dispatcher:
            self._debug("Shutting down event dispatcher...")
            self.event_dispatcher = \
                    self.maybe_conn_error(self.event_dispatcher.close)

        self._debug("Cancelling broadcast consumer...")
        if self.broadcast_consumer:
            self.maybe_conn_error(self.broadcast_consumer.cancel)

        if close_connection:
            self.close_connection()

    def on_decode_error(self, message, exc):
        """Callback called if an error occurs while decoding
        a message received.

        Simply logs the error and acknowledges the message so it
        doesn't enter a loop.

        :param message: The message with errors.
        :param exc: The original exception instance.

        """
        self.logger.critical(
            "Can't decode message body: %r (type:%r encoding:%r raw:%r')",
                    exc, message.content_type, message.content_encoding,
                    safe_repr(message.body))
        message.ack()

    def reset_pidbox_node(self):
        """Sets up the process mailbox."""
        self.stop_pidbox_node()
        # close previously opened channel if any.
        if self.pidbox_node.channel:
            try:
                self.pidbox_node.channel.close()
            except self.connection_errors + self.channel_errors:
                pass

        if self.pool is not None and self.pool.is_green:
            return self.pool.spawn_n(self._green_pidbox_node)
        self.pidbox_node.channel = self.connection.channel()
        self.broadcast_consumer = self.pidbox_node.listen(
                                        callback=self.on_control)
        self.broadcast_consumer.consume()

    def stop_pidbox_node(self):
        if self._pidbox_node_stopped:
            self._pidbox_node_shutdown.set()
            self._debug("Waiting for broadcast thread to shutdown...")
            self._pidbox_node_stopped.wait()
            self._pidbox_node_stopped = self._pidbox_node_shutdown = None
        elif self.broadcast_consumer:
            self._debug("Closing broadcast channel...")
            self.broadcast_consumer = \
                self.maybe_conn_error(self.broadcast_consumer.channel.close)

    def _green_pidbox_node(self):
        """Sets up the process mailbox when running in a greenlet
        environment."""
        # THIS CODE IS TERRIBLE
        # Luckily work has already started rewriting the Consumer for 3.0.
        self._pidbox_node_shutdown = threading.Event()
        self._pidbox_node_stopped = threading.Event()
        try:
            with self._open_connection() as conn:
                self.pidbox_node.channel = conn.default_channel
                self.broadcast_consumer = self.pidbox_node.listen(
                                            callback=self.on_control)
                with self.broadcast_consumer:
                    while not self._pidbox_node_shutdown.isSet():
                        try:
                            conn.drain_events(timeout=1.0)
                        except socket.timeout:
                            pass
        finally:
            self._pidbox_node_stopped.set()

    def reset_connection(self):
        """Re-establish the broker connection and set up consumers,
        heartbeat and the event dispatcher."""
        self._debug("Re-establishing connection to the broker...")
        self.stop_consumers()

        # Clear internal queues to get rid of old messages.
        # They can't be acked anyway, as a delivery tag is specific
        # to the current channel.
        self.ready_queue.clear()
        self.eta_schedule.clear()

        # Re-establish the broker connection and setup the task consumer.
        self.connection = self._open_connection()
        self._debug("Connection established.")
        self.task_consumer = self.app.amqp.get_task_consumer(self.connection,
                                    on_decode_error=self.on_decode_error)
        # QoS: Reset prefetch window.
        self.qos = QoS(self.task_consumer,
                       self.initial_prefetch_count, self.logger)
        self.qos.update()

        # receive_message handles incoming messages.
        self.task_consumer.register_callback(self.receive_message)

        # Setup the process mailbox.
        self.reset_pidbox_node()

        self.components = []
        self.namespace = Namespace(app=self.app,
                                   logger=self.logger).apply(self)
        print("STARTING COMP: %r" % (self.components, ))
        for component in self.components:
            print("STARTING: %r" % (component, ))
            component.start()

        # reload all task's execution strategies.
        self.update_strategies()

        # We're back!
        self._state = RUN

    def _open_connection(self):
        """Establish the broker connection.

        Will retry establishing the connection if the
        :setting:`BROKER_CONNECTION_RETRY` setting is enabled

        """

        # Callback called for each retry while the connection
        # can't be established.
        def _error_handler(exc, interval):
            self.logger.error("Consumer: Connection Error: %s. "
                              "Trying again in %d seconds...", exc, interval)

        # remember that the connection is lazy, it won't establish
        # until it's needed.
        conn = self.app.broker_connection()
        if not self.app.conf.BROKER_CONNECTION_RETRY:
            # retry disabled, just call connect directly.
            conn.connect()
            return conn

        return conn.ensure_connection(_error_handler,
                    self.app.conf.BROKER_CONNECTION_MAX_RETRIES)

    def stop(self):
        """Stop consuming.

        Does not close the broker connection, so be sure to call
        :meth:`close_connection` when you are finished with it.

        """
        # Notifies other threads that this instance can't be used
        # anymore.
        self._state = CLOSE
        self._debug("Stopping consumers...")
        self.stop_consumers(close_connection=False)

    @property
    def info(self):
        """Returns information about this consumer instance
        as a dict.

        This is also the consumer related info returned by
        ``celeryctl stats``.

        """
        conninfo = {}
        if self.connection:
            conninfo = self.connection.info()
            conninfo.pop("password", None)  # don't send password.
        return {"broker": conninfo, "prefetch_count": self.qos.value}

    def _debug(self, msg, **kwargs):
        self.logger.debug("Consumer: %s", msg, **kwargs)<|MERGE_RESOLUTION|>--- conflicted
+++ resolved
@@ -81,13 +81,9 @@
 import threading
 import warnings
 
-<<<<<<< HEAD
+from kombu.utils.encoding import safe_repr
+
 from .. import abstract
-=======
-from kombu.utils.encoding import safe_repr
-
-from ..abstract import StartStopComponent
->>>>>>> 77ad54d6
 from ..app import app_or_default
 from ..datastructures import AttributeDict
 from ..exceptions import InvalidTaskError
