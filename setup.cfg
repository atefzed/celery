--- conflicted
+++ resolved
@@ -46,8 +46,4 @@
            multiprocessing == 2.6.2.1
            python-dateutil >= 1.5.0
            anyjson >= 0.3.1
-<<<<<<< HEAD
-           kombu >= 2.0.0
-=======
-           kombu >= 2.1.1
->>>>>>> 6bde4b9e
+           kombu >= 2.0.0