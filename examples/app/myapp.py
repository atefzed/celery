--- conflicted
+++ resolved
@@ -10,12 +10,8 @@
    32
 
 
-<<<<<<< HEAD
-You can also specify the app to use with the celery command:
-=======
 You can also specify the app to use with the `celery` command,
 using the `-A` / `--app` option::
->>>>>>> 43f8892d
 
     $ celery -A myapp worker -l info
 
